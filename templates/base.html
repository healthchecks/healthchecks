--- conflicted
+++ resolved
@@ -149,26 +149,6 @@
             {% endif %}
             <ul class="nav navbar-nav navbar-right">
                 <li class="searchbar">
-<<<<<<< HEAD
-                    {% if page == 'projects' %}
-                    <input 
-                        id="search" 
-                        type="text" 
-                        placeholder="Filter by project name&hellip;" 
-                        class="form-control" 
-                        value="">
-                    {% endif %}
-                </li>
-                <li>
-            <ul id="global-links" class="nav navbar-nav navbar-right">
-                {% if show_pricing %}
-                <li {% if page == 'pricing' %} class="active" {% endif %}>
-                    {% if project %}
-                    <a href="{% url 'hc-p-pricing' project.code %}">Pricing</a>
-                    {% else %}
-                    <a href="{% url 'hc-pricing' %}">Pricing</a>
-                    {% endif %}
-=======
                     <li class="searchbar">
                         {% if page == 'checks' %}
                             <input 
@@ -178,7 +158,14 @@
                             class="form-control hidden-xs" 
                             value="">
                         {% endif %}
->>>>>>> bfcea709
+                        {% if page == 'projects' %}
+                            <input 
+                                id="search" 
+                                type="text" 
+                                placeholder="Filter by project name&hellip;" 
+                                class="form-control" 
+                                value="">
+                    {% endif %}
                 </li>
                 <li>
                 <ul id="global-links" class="nav navbar-nav navbar-right">
