--- conflicted
+++ resolved
@@ -215,14 +215,9 @@
 else:
     # Otherwise, populate it with the domain from SITE_ROOT
     domain, _ = split_domain_port(_site_root_parts.netloc)
-<<<<<<< HEAD
     ALLOWED_HOSTS = [domain]
     ALLOWED_HOSTS += ["127.0.0.1", "localhost"]
     
-=======
-    ALLOWED_HOSTS = ['*']
-
->>>>>>> 8b87ae03
 STATICFILES_DIRS = [BASE_DIR / "static"]
 STATIC_ROOT = BASE_DIR / "static-collected"
 STATICFILES_FINDERS = (
