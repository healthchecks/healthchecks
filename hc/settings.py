"""
Django settings for hc project.

Generated by 'django-admin startproject' using Django 1.8.2.

For more information on this file, see
https://docs.djangoproject.com/en/1.8/topics/settings/

For the full list of settings and their values, see
https://docs.djangoproject.com/en/1.8/ref/settings/
"""

import os
import warnings

BASE_DIR = os.path.dirname(os.path.dirname(os.path.abspath(__file__)))

HOST = "localhost"
SECRET_KEY = "---"
DEBUG = True
ALLOWED_HOSTS = []
DEFAULT_FROM_EMAIL = 'healthchecks@example.org'
USE_PAYMENTS = False


INSTALLED_APPS = (
    'django.contrib.admin',
    'django.contrib.auth',
    'django.contrib.contenttypes',
    'django.contrib.humanize',
    'django.contrib.sessions',
    'django.contrib.messages',
    'django.contrib.staticfiles',
    'compressor',
    'djmail',

    'hc.accounts',
    'hc.api',
    'hc.front'
)

MIDDLEWARE_CLASSES = (
    'django.contrib.sessions.middleware.SessionMiddleware',
    'django.middleware.common.CommonMiddleware',
    'django.middleware.csrf.CsrfViewMiddleware',
    'django.contrib.auth.middleware.AuthenticationMiddleware',
    'django.contrib.auth.middleware.SessionAuthenticationMiddleware',
    'django.contrib.messages.middleware.MessageMiddleware',
    'django.middleware.clickjacking.XFrameOptionsMiddleware',
    'django.middleware.security.SecurityMiddleware',
)

ROOT_URLCONF = 'hc.urls'

TEMPLATES = [
    {
        'BACKEND': 'django.template.backends.django.DjangoTemplates',
        'DIRS': [os.path.join(BASE_DIR, 'templates')],
        'APP_DIRS': True,
        'OPTIONS': {
            'context_processors': [
                'django.template.context_processors.debug',
                'django.template.context_processors.request',
                'django.contrib.auth.context_processors.auth',
                'django.contrib.messages.context_processors.messages',
                'hc.payments.context_processors.payments'
            ],
        },
    },
]

WSGI_APPLICATION = 'hc.wsgi.application'

# Default database engine is SQLite. So one can just check out code,
# install requirements.txt and do manage.py runserver and it works
DATABASES = {
    'default': {
        'ENGINE': 'django.db.backends.sqlite3',
        'NAME':   './hc.sqlite',
    }
}

# You can switch database engine to postgres or mysql using environment
# variable 'DB'. Travis CI does this.
if os.environ.get("DB") == "postgres":
    DATABASES = {
        'default': {
            'ENGINE':   'django.db.backends.postgresql_psycopg2',
            'NAME':     'hc',
            'USER':     'postgres',
            'TEST': {'CHARSET': 'UTF8'}
        }
    }

if os.environ.get("DB") == "mysql":
    DATABASES = {
        'default': {
            'ENGINE': 'django.db.backends.mysql',
            'USER':     'root',
            'NAME':     'hc',
            'TEST': {'CHARSET': 'UTF8'}
        }
    }

LANGUAGE_CODE = 'en-us'

TIME_ZONE = 'UTC'

USE_I18N = True

USE_L10N = True

USE_TZ = True

SITE_ROOT = "http://localhost:8000"
PING_ENDPOINT = SITE_ROOT + "/ping/"
PING_EMAIL_DOMAIN = HOST
STATIC_URL = '/static/'
STATICFILES_DIRS = [os.path.join(BASE_DIR, "static")]
STATIC_ROOT = os.path.join(BASE_DIR, 'static-collected')
STATICFILES_FINDERS = (
    'django.contrib.staticfiles.finders.FileSystemFinder',
    'django.contrib.staticfiles.finders.AppDirectoriesFinder',
    'compressor.finders.CompressorFinder',
)
COMPRESS_OFFLINE = True

EMAIL_BACKEND = "djmail.backends.default.EmailBackend"

<<<<<<< HEAD
# Pushover integration -- override these in local_settings
PUSHOVER_API_TOKEN = None
PUSHOVER_SUBSCRIPTION_URL = None
PUSHOVER_EMERGENCY_RETRY_DELAY = 300
PUSHOVER_EMERGENCY_EXPIRATION = 86400

try:
=======
if os.path.exists(os.path.join(BASE_DIR, "hc/local_settings.py")):
>>>>>>> 81116431
    from .local_settings import *
else:
    warnings.warn("local_settings.py not found, using defaults")<|MERGE_RESOLUTION|>--- conflicted
+++ resolved
@@ -127,17 +127,13 @@
 
 EMAIL_BACKEND = "djmail.backends.default.EmailBackend"
 
-<<<<<<< HEAD
 # Pushover integration -- override these in local_settings
 PUSHOVER_API_TOKEN = None
 PUSHOVER_SUBSCRIPTION_URL = None
 PUSHOVER_EMERGENCY_RETRY_DELAY = 300
 PUSHOVER_EMERGENCY_EXPIRATION = 86400
 
-try:
-=======
 if os.path.exists(os.path.join(BASE_DIR, "hc/local_settings.py")):
->>>>>>> 81116431
     from .local_settings import *
 else:
     warnings.warn("local_settings.py not found, using defaults")